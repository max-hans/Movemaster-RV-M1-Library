using Microsoft.AspNetCore.Mvc;
using Movemaster_RV_M1_Library;
using MovemasterHttpServer.Services;
using System;
using System.Threading.Tasks;
using System.Text.Json.Serialization;

namespace MovemasterHttpServer.Controllers
{
    [ApiController]
    [Route("api/[controller]")]
    public class RobotController : ControllerBase
    {
        private static MovemasterRobotArm _robot;
        private readonly RobotSerialService _serialService;
        private readonly ILogger<RobotController> _logger;

        public RobotController(RobotSerialService serialService, ILogger<RobotController> logger)
        {
            _serialService = serialService;
            _logger = logger;
        }
        private static bool _isInitialized = false;
        private static readonly object _lock = new object();

        // Initialize robot connection
        [HttpPost("connect")]
        public async Task<IActionResult> Connect([FromBody] ConnectionRequest request)
        {
            try
            {
                if (_isInitialized)
                {
                    return Ok(new { success = true, message = "Robot already connected" });
                }

                lock (_lock)
                {
                    if (!_isInitialized)
                    {
                        string comPort = request?.ComPort ?? "COM3";
                        
                        // Read environment variable for robot logging
                        bool enableRobotLogging = false;
                        string? robotLoggingEnv = Environment.GetEnvironmentVariable("ROBOT_ENABLE_LOGGING");
                        if (!string.IsNullOrEmpty(robotLoggingEnv))
                        {
                            bool.TryParse(robotLoggingEnv, out enableRobotLogging);
                        }
                        
                        _robot = MovemasterRobotArm.CreateAsync(comPort, enableRobotLogging).Result;

                        if (_robot != null)
                        {
                            _serialService.SubscribeToRobot(_robot);
                        }
                        _isInitialized = true;
                    }
                }

                return Ok(new { success = true, message = $"Connected to robot on {request?.ComPort ?? "COM3"}" });
            }
            catch (Exception ex)
            {
                return BadRequest(new { success = false, message = ex.Message });
            }
        }

        // Disconnect and dispose robot connection
        [HttpPost("disconnect")]
        public IActionResult Disconnect()
        {
            try
            {
                if (!_isInitialized)
                {
                    return Ok(new { success = true, message = "Robot was not connected" });
                }

                lock (_lock)
                {
                    if (_isInitialized)
                    {
                        _robot.Dispose();
                        _isInitialized = false;
                    }
                }

                return Ok(new { success = true, message = "Robot disconnected" });
            }
            catch (Exception ex)
            {
                return BadRequest(new { success = false, message = ex.Message });
            }
        }

        // Get current position
        [HttpGet("position")]
        public async Task<IActionResult> GetPosition([FromQuery] bool forceUpdateByHardware = false)
        {
            try
            {
                CheckInitialized();

                var position = await _robot.GetActualPosition(forceUpdateByHardware);
                if (position != null)
                {
                    return Ok(new
                    {
                        success = true,
                        position = new
                        {
                            x = position.X,
                            y = position.Y,
                            z = position.Z,
                            p = position.P,
                            r = position.R
                        }
                    });
                }
                else
                {
                    return BadRequest(new { success = false, message = "Failed to get position" });
                }
            }
            catch (Exception ex)
            {
                return BadRequest(new { success = false, message = ex.Message });
            }
        }

        // Force update of position from hardware
        [HttpPost("update-position")]
        public async Task<IActionResult> UpdatePositionByHardware()
        {
            try
            {
                CheckInitialized();

                bool success = await _robot.UpdateActualPositionByHardware();
                if (success)
                {
                    var position = await _robot.GetActualPosition(false);
                    return Ok(new
                    {
                        success = true,
                        position = new
                        {
                            x = position.X,
                            y = position.Y,
                            z = position.Z,
                            p = position.P,
                            r = position.R
                        }
                    });
                }
                else
                {
                    return BadRequest(new { success = false, message = "Failed to update position from hardware" });
                }
            }
            catch (Exception ex)
            {
                return BadRequest(new { success = false, message = ex.Message });
            }
        }

        // Reset the robot
        [HttpPost("reset")]
        public async Task<IActionResult> Reset()
        {
            try
            {
                CheckInitialized();

                bool success = await _robot.Reset();
                return Ok(new { success });
            }
            catch (Exception ex)
            {
                return BadRequest(new { success = false, message = ex.Message });
            }
        }

        // Move to home position
        [HttpPost("home")]
        public async Task<IActionResult> MoveToHomePosition()
        {
            try
            {
                CheckInitialized();

                bool success = await _robot.MoveToHomePosition();
                return Ok(new { success });
            }
            catch (Exception ex)
            {
                return BadRequest(new { success = false, message = ex.Message });
            }
        }

        // Move to absolute position
        [HttpPost("move")]
        public async Task<IActionResult> MoveTo([FromBody] MoveToRequest request)
        {
            try
            {
                CheckInitialized();

                bool success = await _robot.MoveTo(
                    request.X,
                    request.Y,
                    request.Z,
                    request.Pitch,
                    request.Roll,
                    request.InterpolatePoints);

                return Ok(new { success });
            }
            catch (Exception ex)
            {
                return BadRequest(new { success = false, message = ex.Message });
            }
        }
        
        // Move to absolute position
        [HttpPost("move-path")]
        public async Task<IActionResult> MovePath([FromBody] MovePathRequest request)
        {
            try
            {
                CheckInitialized();

                bool success = await _robot.MovePath(
                    request.Positions);

                return Ok(new { success });
            }
            catch (Exception ex)
            {
                return BadRequest(new { success = false, message = ex.Message });
            }
        }

        // Move relative distance (delta)
        [HttpPost("move-delta")]
        public async Task<IActionResult> MoveDelta([FromBody] MoveDeltaRequest request)
        {
            try
            {
                CheckInitialized();

                bool success = await _robot.MoveDelta(
                    request.DeltaX,
                    request.DeltaY,
                    request.DeltaZ,
                    request.DeltaP,
                    request.DeltaR,
                    request.InterpolatePoints);

                return Ok(new { success });
            }
            catch (Exception ex)
            {
                return BadRequest(new { success = false, message = ex.Message });
            }
        }

        // Rotate axes
        [HttpPost("rotate")]
        public async Task<IActionResult> RotateAxis([FromBody] RotateAxisRequest request)
        {
            try
            {
                CheckInitialized();

                bool success = await _robot.RotateAxis(
                    request.X,
                    request.Y,
                    request.Z,
                    request.P,
                    request.R);

                return Ok(new { success });
            }
            catch (Exception ex)
            {
                return BadRequest(new { success = false, message = ex.Message });
            }
        }

        // Clean up R value
        [HttpPost("clean-r-value")]
        public IActionResult CleanUpRValue([FromBody] CleanRValueRequest request)
        {
            try
            {
                CheckInitialized();

                double cleanedValue = _robot.CleanUpRValue(request.X, request.Y, request.RTarget);
                return Ok(new { success = true, cleanedRValue = cleanedValue });
            }
            catch (Exception ex)
            {
                return BadRequest(new { success = false, message = ex.Message });
            }
        }

        // Set gripper state (open/close)
        [HttpPost("gripper")]
        public async Task<IActionResult> SetGripper([FromBody] GripperRequest request)
        {
            try
            {
                CheckInitialized();

                await _robot.SetGripperClosed(request.Closed);
                return Ok(new { success = true });
            }
            catch (Exception ex)
            {
                return BadRequest(new { success = false, message = ex.Message });
            }
        }

        // Get gripper state
        [HttpGet("gripper")]
        public IActionResult GetGripper()
        {
            try
            {
                CheckInitialized();

                bool closed = _robot.GetGripperClosed();
                return Ok(new { success = true, closed });
            }
            catch (Exception ex)
            {
                return BadRequest(new { success = false, message = ex.Message });
            }
        }

        // Set tool length
        [HttpPost("tool-length")]
        public async Task<IActionResult> SetToolLength([FromBody] ToolLengthRequest request)
        {
            try
            {
                CheckInitialized();

                bool success = await _robot.SetToolLength(request.LengthInMillimeter);
                return Ok(new { success });
            }
            catch (Exception ex)
            {
                return BadRequest(new { success = false, message = ex.Message });
            }
        }

        // Set gripper pressure
        [HttpPost("gripper-pressure")]
        public async Task<IActionResult> SetGripperPressure([FromBody] GripperPressureRequest request)
        {
            try
            {
                CheckInitialized();

                bool success = await _robot.SetGripPressure(
                    request.StartingGrippenForce,
                    request.RetainedGrippingForce,
                    request.StartGrippingForceRetentionTime);

                return Ok(new { success });
            }
            catch (Exception ex)
            {
                return BadRequest(new { success = false, message = ex.Message });
            }
        }

        // Set movement speed
        [HttpPost("speed")]
        public async Task<IActionResult> SetSpeed([FromBody] SpeedRequest request)
        {
            try
            {
                CheckInitialized();

                bool success = await _robot.SetSpeed(request.Speed);
                return Ok(new { success });
            }
            catch (Exception ex)
            {
                return BadRequest(new { success = false, message = ex.Message });
            }
        }

        // Send custom command with response
        [HttpPost("command")]
        public async Task<IActionResult> SendCommand([FromBody] CommandRequest request)
        {
            try
            {
                CheckInitialized();

                var response = await _robot.SendCommandWithAnswer(request.Command);
                return Ok(new
                {
                    success = response.Success,
                    response = response.ResponseString
                });
            }
            catch (Exception ex)
            {
                return BadRequest(new { success = false, message = ex.Message });
            }
        }

        private void CheckInitialized()
        {
            if (!_isInitialized)
            {
                throw new Exception("Robot is not connected. Call /api/robot/connect first.");
            }
        }
    }

    // Request models
    public class ConnectionRequest
    {
        [JsonPropertyName("comPort")]
        public string ComPort { get; set; }
    }

    public class MoveToRequest
    {
        [JsonPropertyName("x")]
        public double X { get; set; }
        [JsonPropertyName("y")]
        public double Y { get; set; }
        [JsonPropertyName("z")]
        public double Z { get; set; }
        [JsonPropertyName("pitch")]
        public double Pitch { get; set; }
        [JsonPropertyName("roll")]
        public double Roll { get; set; }
        [JsonPropertyName("interpolatePoints")]
        public int InterpolatePoints { get; set; } = 0;
    }

    public class MovePathRequest
    {
        public List<Position> Positions { get; set; }
    }

    public class MoveDeltaRequest
    {
        [JsonPropertyName("deltaX")]
        public double DeltaX { get; set; }
        [JsonPropertyName("deltaY")]
        public double DeltaY { get; set; }
        [JsonPropertyName("deltaZ")]
        public double DeltaZ { get; set; }
        [JsonPropertyName("deltaP")]
        public double DeltaP { get; set; } = 0;
        [JsonPropertyName("deltaR")]
        public double DeltaR { get; set; } = 0;
        [JsonPropertyName("interpolatePoints")]
        public int InterpolatePoints { get; set; } = 0;
    }

    public class RotateAxisRequest
    {
        [JsonPropertyName("x")]
        public double X { get; set; }
        [JsonPropertyName("y")]
        public double Y { get; set; }
        [JsonPropertyName("z")]
        public double Z { get; set; }
        [JsonPropertyName("p")]
        public double P { get; set; }
        [JsonPropertyName("r")]
        public double R { get; set; }
    }

    public class CleanRValueRequest
    {
        [JsonPropertyName("x")]
        public double X { get; set; }
        [JsonPropertyName("y")]
        public double Y { get; set; }
        [JsonPropertyName("rTarget")]
        public double RTarget { get; set; }
    }

    public class GripperRequest
    {
        [JsonPropertyName("closed")]
        public bool Closed { get; set; }
    }

    public class ToolLengthRequest
    {
        [JsonPropertyName("lengthInMillimeter")]
        public int LengthInMillimeter { get; set; }
    }

    public class GripperPressureRequest
    {
        [JsonPropertyName("startingGrippenForce")]
        public int StartingGrippenForce { get; set; }
        [JsonPropertyName("retainedGrippingForce")]
        public int RetainedGrippingForce { get; set; }
        [JsonPropertyName("startGrippingForceRetentionTime")]
        public int StartGrippingForceRetentionTime { get; set; }
    }

    public class SpeedRequest
    {
        [JsonPropertyName("speed")]
        public int Speed { get; set; }
    }

<<<<<<< HEAD
=======
    public class ConsoleOutputRequest
    {
        [JsonPropertyName("enabled")]
        public bool Enabled { get; set; }
    }

>>>>>>> 32cab26e
    public class CommandRequest
    {
        [JsonPropertyName("command")]
        public string Command { get; set; }
    }
}<|MERGE_RESOLUTION|>--- conflicted
+++ resolved
@@ -39,7 +39,7 @@
                     if (!_isInitialized)
                     {
                         string comPort = request?.ComPort ?? "COM3";
-                        
+
                         // Read environment variable for robot logging
                         bool enableRobotLogging = false;
                         string? robotLoggingEnv = Environment.GetEnvironmentVariable("ROBOT_ENABLE_LOGGING");
@@ -47,7 +47,7 @@
                         {
                             bool.TryParse(robotLoggingEnv, out enableRobotLogging);
                         }
-                        
+
                         _robot = MovemasterRobotArm.CreateAsync(comPort, enableRobotLogging).Result;
 
                         if (_robot != null)
@@ -222,7 +222,7 @@
                 return BadRequest(new { success = false, message = ex.Message });
             }
         }
-        
+
         // Move to absolute position
         [HttpPost("move-path")]
         public async Task<IActionResult> MovePath([FromBody] MovePathRequest request)
@@ -521,15 +521,6 @@
         public int Speed { get; set; }
     }
 
-<<<<<<< HEAD
-=======
-    public class ConsoleOutputRequest
-    {
-        [JsonPropertyName("enabled")]
-        public bool Enabled { get; set; }
-    }
-
->>>>>>> 32cab26e
     public class CommandRequest
     {
         [JsonPropertyName("command")]
